--- conflicted
+++ resolved
@@ -61,11 +61,6 @@
 			throw err;
 		}
 
-<<<<<<< HEAD
-		// Cas inattendu : on logge mais on masque le détail côté client
-		console.error('Unexpected error in load(artist):', err);
-=======
->>>>>>> c13a5222
 		throw new AppError(500, 'Une erreur interne est survenue');
 	}
 };