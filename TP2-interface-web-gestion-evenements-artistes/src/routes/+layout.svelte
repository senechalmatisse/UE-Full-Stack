--- conflicted
+++ resolved
@@ -9,11 +9,7 @@
      * Components:
      * - Notification: Displays toast messages or alerts triggered by any child page.
      */
-<<<<<<< HEAD
-    import Notification from '$lib//components/shared/ui/Notification.svelte';
-=======
     import Notification from '$lib/components/shared/ui/Notification.svelte';
->>>>>>> c13a5222
 </script>
 
 <!-- Slot renders child routes/components -->
